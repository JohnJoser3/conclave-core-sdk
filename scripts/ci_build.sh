#!/usr/bin/env bash
set -xeuo pipefail

script_dir=$(dirname ${BASH_SOURCE[0]})
source ${script_dir}/ci_build_common.sh

# Kill any lingering Gradle workers
ps auxwww | grep Gradle | grep -v grep | awk '{ print $2; }' | xargs -r kill || true

<<<<<<< HEAD
# Cleanup local k8s cluster from previous end-to-end test run
kubectl delete namespace test || true
=======
loadBuildImage
>>>>>>> e196413d

# Then run the tests. We expose the host network so that the test container can connect to the k8s cluster directly.
TEST_OPTS=${TEST_OPTS:-}
runDocker $container_image_sdk_build "./gradlew test sdk -i $TEST_OPTS"<|MERGE_RESOLUTION|>--- conflicted
+++ resolved
@@ -7,13 +7,6 @@
 # Kill any lingering Gradle workers
 ps auxwww | grep Gradle | grep -v grep | awk '{ print $2; }' | xargs -r kill || true
 
-<<<<<<< HEAD
-# Cleanup local k8s cluster from previous end-to-end test run
-kubectl delete namespace test || true
-=======
-loadBuildImage
->>>>>>> e196413d
-
 # Then run the tests. We expose the host network so that the test container can connect to the k8s cluster directly.
 TEST_OPTS=${TEST_OPTS:-}
 runDocker $container_image_sdk_build "./gradlew test sdk -i $TEST_OPTS"