--- conflicted
+++ resolved
@@ -2,17 +2,9 @@
     // When updating the Conclave version make sure to also update the following:
     // * docs/sdk-extras/hello-world/gradle.properties
     // * docs/sdk-extras/cordapp/gradle.properties
-<<<<<<< HEAD
     conclave_version = '1.4-SNAPSHOT'
-    kds_version = '0.2-20220301.161234-65'  //The SNAPSHOT version does not work because the integration tests are using classifiers for the kds version.
+    kds_version = '0.2-20220325.141434-91'  //The SNAPSHOT version does not work because the integration tests are using classifiers for the kds version.
     kotlin_version = '1.6.10'
-=======
-    // * containers/aesmd/src/docker/Dockerfile
-    // * containers/sgxjvm-build/src/docker/Dockerfile
-    conclave_version = '1.3-RC3-SNAPSHOT'
-    kds_version = '0.2-20220325.141434-91'  //The SNAPSHOT version does not work because the integration tests are using classifiers for the kds version.
-    kotlin_version = '1.5.30'
->>>>>>> 04aabdb0
     kotlinx_serialization_json_version = '1.3.1'
     kotlinx_serialization_protobuf_version = '1.3.1'
     asm_version = '9.2'
@@ -29,7 +21,6 @@
     junit_pioneer_version = '1.5.0'
     assertj_version = '3.22.0'
     guava_version = '31.0.1-jre'
-<<<<<<< HEAD
     // TODO: When updating GraalVM, try to remove "-J--add-exports=java.management/sun.management=ALL-UNNAMED"
     // from defaultOptions() in NativeImage.kt. This was added as a workaround for a bug which should
     // be [fixed](https://github.com/oracle/graal/pull/3949) in Graal 21.3.1 and 22.0.
@@ -38,10 +29,6 @@
     // for "org.graalvm.sdk:graal-sdk:" in GradleEnclavePlugin)
     graal_version = '21.3.0'
     binutils_version = '2.37'
-=======
-    graal_version = '21.2.0' // Please ensure the version number matches the one set in GradleEnclavePlugin (Search for "org.graalvm.sdk:graal-sdk:" in GradleEnclavePlugin)
-    binutils_version = '2.34'
->>>>>>> 04aabdb0
     mockito_version = '4.0.0'
     spring_boot_version = '2.6.1'
     spring_dependency_management_version = '1.0.11.RELEASE'
