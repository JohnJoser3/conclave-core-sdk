ext {
<<<<<<< HEAD
    conclave_version = '1.3.1'
    // Also update GradleEnclavePlugin.CONCLAVE_GRAALVM_VERSION
    conclave_graal_version = '22.0.0.2-1.3'
=======
    conclave_version = '1.4-SNAPSHOT'
    // Rather than appending $conclave_version here, we hard code it so the SDK and conclave-graalvm
    // versions can go out of sync.
    conclave_graal_version = '22.0.0.2-1.4-SNAPSHOT'
>>>>>>> 2351a6b7
    kds_version = '0.3-SNAPSHOT'
    kotlin_version = '1.7.22'
    kotlinx_serialization_json_version = '1.4.1'
    kotlinx_serialization_protobuf_version = '1.4.1'
    jackson_version = '2.14.1'
    slf4j_version = '2.0.5'  // Also update ConclaveInit.generateGradleProperties
    picocli_version = '4.7.0'
    bouncycastle_version = '1.70'
    i2pcrypto_eddsa_version = '0.3.0'
    classgraph_version = '4.8.152'
    junit_jupiter_version = '5.9.1'  // Also update ConclaveInit.generateGradleProperties
    junit_pioneer_version = '1.9.1'
    assertj_version = '3.23.1'
    guava_version = '31.1-jre'
    spring_boot_version = '2.7.6'
    spring_dependency_management_version = '1.1.0'
    javax_json_version = '1.1.4'
    ibm_icu4j_version = '72.1'
    locationtech_jts_version = '1.16.0'
    locationtech_spatial4j_version = '0.8'
    h2database_h2_version = '1.4.200'
    httpclient5_version = '5.2.1'
    ktor_version = '2.2.1'
    jep_version = '4.1.0'
    gramine_version = '1.3.1-1~ubuntu0.18.04'
    tomlj_version = '1.1.0'
}<|MERGE_RESOLUTION|>--- conflicted
+++ resolved
@@ -1,14 +1,8 @@
 ext {
-<<<<<<< HEAD
-    conclave_version = '1.3.1'
-    // Also update GradleEnclavePlugin.CONCLAVE_GRAALVM_VERSION
-    conclave_graal_version = '22.0.0.2-1.3'
-=======
     conclave_version = '1.4-SNAPSHOT'
     // Rather than appending $conclave_version here, we hard code it so the SDK and conclave-graalvm
     // versions can go out of sync.
     conclave_graal_version = '22.0.0.2-1.4-SNAPSHOT'
->>>>>>> 2351a6b7
     kds_version = '0.3-SNAPSHOT'
     kotlin_version = '1.7.22'
     kotlinx_serialization_json_version = '1.4.1'
