--- conflicted
+++ resolved
@@ -189,14 +189,8 @@
 
         val copyGraalVM = target.createTask<Copy>("copyGraalVM") { task ->
             task.duplicatesStrategy = DuplicatesStrategy.EXCLUDE
-<<<<<<< HEAD
             task.fromDependencies(
-                "com.r3.conclave:graal-cap-cache:$sdkVersion",
-                "com.r3.conclave:conclave-build:$sdkVersion"
-            )
-=======
-            task.fromDependencies("com.r3.conclave:graal:$sdkVersion")
->>>>>>> e196413d
+                "com.r3.conclave:graal-cap-cache:$sdkVersion")
             task.into(baseDirectory)
         }
 
