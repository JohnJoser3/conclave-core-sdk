--- conflicted
+++ resolved
@@ -79,7 +79,7 @@
 2. The client can use Conclave Mail to communicate with the enclave using the encryption key included in the
 remote attestation.
 
-Conclave provides a [web host](conclave-web-host.md) out of the box which uses an HTTP RESTful API for communication 
+Conclave provides a [web host](conclave-web-host.md) out of the box which uses an HTTP RESTful API for communication
 between the enclave and the client.
 
 However, Conclave doesn't define any particular network protocol for the host to route messages to and from the network.
@@ -94,8 +94,8 @@
 
 Ensure that the service provider and the provider of the client (the UI) are different.
 
-The purpose of the enclave is to protect secrets. If the host also provides the user interface or client 
-app, you don't even know that the client is even talking to the enclave. It might access the data 
+The purpose of the enclave is to protect secrets. If the host also provides the user interface or client
+app, you don't even know that the client is even talking to the enclave. It might access the data
 when it's unencrypted (e.g., on your screen or disk), send it elsewhere, encrypt it with a back door,
 or break the system's protection in many other ways.
 
@@ -135,9 +135,8 @@
 
 ### Will using Conclave require any agreements with Intel?
 
-<<<<<<< HEAD
-No. Modern Intel chips support flexible launch control that allows the owner of the hardware to decide which 
-enclaves can be loaded. For example, when you deploy to Microsoft Azure, no agreement or interaction with Intel is 
+No. Modern Intel chips support flexible launch control that allows the owner of the hardware to decide which
+enclaves can be loaded. For example, when you deploy to Microsoft Azure, no agreement or interaction with Intel is
 needed, as Azure allows any self-signed enclave.
 
 !!! Note
@@ -147,12 +146,6 @@
     object to the clients. The Conclave client libraries embed the necessary certificates to verify Intel's signature over
     this data, and the integrity of the object is checked automatically when it's deserialized.
 
-=======
-No. Modern chips support a feature called "flexible launch control" that
-allows the owner of the hardware to decide which enclaves can be loaded. For example, if you deploy to Microsoft
-Azure, no agreement or interaction with Intel is needed, as Azure allows any self-signed enclave.
-
->>>>>>> 2351a6b7
 ### How are upgrades performed when patches are released?
 
 When a vulnerability is found, several components can need an upgrade:
@@ -224,12 +217,12 @@
 
 ### Isn't putting a whole JVM into an enclave a bit fat?
 
-The native images produced by Conclave don't include a traditional full JVM like HotSpot. Conclave compiles all code 
+The native images produced by Conclave don't include a traditional full JVM like HotSpot. Conclave compiles all code
 ahead of time and dynamic class loading isn't possible (a model similar to languages like Rust and C++). The runtime
 components of the enclave are the garbage collector (which is necessary to avoid memory-safety bugs), and some small
 pieces of code for miscellaneous tasks like the generation of stack traces.
 
-It's a good idea to keep the enclave small to reduce the chance of critical security bugs. But this logic mostly 
+It's a good idea to keep the enclave small to reduce the chance of critical security bugs. But this logic mostly
 applies when writing code in unsafe languages like C, C++, or when using unsafe blocks in Rust.
 The runtime in Conclave enclaves exists mostly to prevent security bugs in the rest of the code. Additionally, the
 runtime is itself written in Java. So, the same components that protect your code also protect the runtime.
@@ -248,23 +241,16 @@
 
 ### At which points in time is a connection with Intel needed?
 
-<<<<<<< HEAD
-As Intel's latest processors use DCAP attestation, you don't need to connect with Intel anymore. For example, no direct 
-connection to Intel is required on Microsoft Azure. Azure runs caching proxies in-cloud, and Conclave uses them 
+As Intel's latest processors use DCAP attestation, you don't need to connect with Intel anymore. For example, no direct
+connection to Intel is required on Microsoft Azure. Azure runs caching proxies in-cloud, and Conclave uses them
 automatically.
 
 ### Can I deploy Conclave applications on-premise?
 
-Conclave recommends to deploy enclaves on modern Azure virtual machines like DC4s_V3 that support the latest 
+Conclave recommends to deploy enclaves on modern Azure virtual machines like DC4s_V3 that support the latest
 attestation protocols. However, on-premise deployment is possible. Please [reach out to us on discord](https://discord.gg/zpHKkMZ8Sw)
-for more information about on-premise deployment. 
-
-=======
-You don't need a connection with Intel. As an example: when using Microsoft Azure, 
-the cloud provider runs caching proxies in-cloud, and Conclave 
-uses them automatically.
-
->>>>>>> 2351a6b7
+for more information about on-premise deployment.
+
 ### Can I print debug output to the console from my enclave?
 
 Conclave enclaves built for debug and simulation support output to the console from inside the enclave using
@@ -326,19 +312,19 @@
 ### Do you support AMD SEV?
 
 We don't support AMD SEV now. We may consider it for a future release. If you would like Conclave to support AMD SEV,
-please [let us know on discord](https://discord.gg/zpHKkMZ8Sw). 
+please [let us know on discord](https://discord.gg/zpHKkMZ8Sw).
 
 Intel is also working on an SEV-equivalent feature for protecting entire (Linux) virtual machines from
 the host hardware. We will consider to add support for this also in the future.
 
 ### Do you plan to support ARM TrustZone?
 
-Not at this time. ARM TrustZone doesn't support remote attestation. We will re-evaluate when TrustZone supports remote 
+Not at this time. ARM TrustZone doesn't support remote attestation. We will re-evaluate when TrustZone supports remote
 attestation.
 
 ### Do you plan to support AWS/Nitro?
 
-Currently, we don't have plans to support Nitro as it's not an enclave. Nitro is Amazon's in-house security technology 
+Currently, we don't have plans to support Nitro as it's not an enclave. Nitro is Amazon's in-house security technology
 that restricts AWS employees from accessing custom servers.
 
 ### Do you have plans to support cloud providers as the root of trust?
