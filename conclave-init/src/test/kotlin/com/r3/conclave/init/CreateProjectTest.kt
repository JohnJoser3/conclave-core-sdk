--- conflicted
+++ resolved
@@ -66,13 +66,7 @@
         val basePackage = JavaPackage("com.megacorp")
         val enclaveClass = JavaClass("MegaEnclave")
 
-<<<<<<< HEAD
-        val conclaveRepo = createTempDirectory().apply { resolve("repo").createDirectories() }
-
-        ConclaveInit.createProject(language, basePackage, enclaveClass, outputDir, conclaveRepo, "version-string")
-=======
         ConclaveInit.createProject(language, basePackage, enclaveClass, outputDir)
->>>>>>> bbb784ec
 
         val expectedChildren = listOf(
             "README.md",
