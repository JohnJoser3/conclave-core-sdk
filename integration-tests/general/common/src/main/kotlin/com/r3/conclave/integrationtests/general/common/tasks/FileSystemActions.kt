package com.r3.conclave.integrationtests.general.common.tasks

import com.r3.conclave.integrationtests.general.common.EnclaveContext
import com.r3.conclave.integrationtests.general.common.threadWithFuture
import kotlinx.serialization.Contextual
import kotlinx.serialization.KSerializer
import kotlinx.serialization.Serializable
import kotlinx.serialization.builtins.ByteArraySerializer
import kotlinx.serialization.builtins.ListSerializer
import kotlinx.serialization.builtins.serializer
import java.io.*
import java.net.URL
import java.nio.channels.ByteChannel
<<<<<<< HEAD
import java.nio.file.FileSystem
=======
>>>>>>> 04aabdb0
import java.nio.file.FileSystems
import java.nio.file.Files
import java.nio.file.Paths
import java.nio.file.StandardOpenOption.*
import java.util.concurrent.ConcurrentHashMap
<<<<<<< HEAD
import kotlin.io.path.*
=======
import kotlin.io.path.readBytes
import kotlin.io.path.readText
import kotlin.io.path.writeText
>>>>>>> 04aabdb0

@Serializable
abstract class FileSystemAction<R> : EnclaveTestAction<R>() {
    override fun createNewState() = State()

    class State {
        val outputStreams = ConcurrentHashMap<Int, OutputStream>()
        val inputStreams = ConcurrentHashMap<Int, InputStream>()
        val byteChannels = ConcurrentHashMap<Int, ByteChannel>()
    }
}

@Serializable
class PathsGet(private val path: String) : FileSystemAction<String>() {
    override fun run(context: EnclaveContext, isMail: Boolean): String = Paths.get(path).toString()
    override fun resultSerializer(): KSerializer<String> = String.serializer()
}

@Serializable
class FilesWrite(private val path: String, val bytes: ByteArray) : FileSystemAction<Unit>() {
    override fun run(context: EnclaveContext, isMail: Boolean) {
        Files.write(Paths.get(path), bytes)
    }
    override fun resultSerializer(): KSerializer<Unit> = Unit.serializer()
}

@Serializable
class DeleteFile(private val path: String, private val nioApi: Boolean) : FileSystemAction<Boolean>() {
    override fun run(context: EnclaveContext, isMail: Boolean) : Boolean {
        //  Note that java.io.File "delete" does not throw
        //  when the file is not present, while java.nio.Files "delete" does
        return if (nioApi) {
            Files.delete(Paths.get(path))
            true
        } else {
            val file = File(path)
            file.delete()
        }
    }
    override fun resultSerializer(): KSerializer<Boolean> = Boolean.serializer()
}

@Serializable
class RenameFile(private val oldPath: String, private val newPath: String) : FileSystemAction<Boolean>() {
    override fun run(context: EnclaveContext, isMail: Boolean) : Boolean {
        return File(oldPath).renameTo(File(newPath))
    }
    override fun resultSerializer(): KSerializer<Boolean> = Boolean.serializer()
}

@Serializable
class MovePath(private val oldPath: String, private val newPath: String) : FileSystemAction<Unit>() {
    override fun run(context: EnclaveContext, isMail: Boolean) {
        Files.move(Paths.get(oldPath), Paths.get(newPath)).toString()
    }
    override fun resultSerializer(): KSerializer<Unit> = Unit.serializer()
}


@Serializable
class WalkPath(private val path: String) : FileSystemAction<String>() {
    override fun run(context: EnclaveContext, isMail: Boolean) : String {
        var res = ""

        File(path).walk().forEach {
            res += "$it\n"

            if (it.isFile) {
                res += " ${it.readText()}\n"
            }
        }
        return res
    }
    override fun resultSerializer(): KSerializer<String> = String.serializer()
}

@Serializable
class FilesCreateDirectory(private val path: String) : FileSystemAction<Unit>() {
    override fun run(context: EnclaveContext, isMail: Boolean) {
        Files.createDirectory(Paths.get(path))
    }
    override fun resultSerializer(): KSerializer<Unit> = Unit.serializer()
}

@Serializable
class FilesCreateDirectories(private val path: String) : FileSystemAction<Unit>() {
    override fun run(context: EnclaveContext, isMail: Boolean) {
        Files.createDirectories(Paths.get(path))
    }
    override fun resultSerializer(): KSerializer<Unit> = Unit.serializer()
}

@Serializable
class FilesExists(private val path: String) : FileSystemAction<Boolean>() {
    override fun run(context: EnclaveContext, isMail: Boolean): Boolean = Files.exists(Paths.get(path))
    override fun resultSerializer(): KSerializer<Boolean> = Boolean.serializer()
}

@Serializable
class FilesSize(private val path: String) : FileSystemAction<Long>() {
    override fun run(context: EnclaveContext, isMail: Boolean): Long = Files.size(Paths.get(path))
    override fun resultSerializer(): KSerializer<Long> = Long.serializer()
}

@Serializable
class FilesReadAllBytes(private val path: String) : FileSystemAction<ByteArray>() {
    override fun run(context: EnclaveContext, isMail: Boolean): ByteArray = Files.readAllBytes(Paths.get(path))
    override fun resultSerializer(): KSerializer<ByteArray> = ByteArraySerializer()
}

@Serializable
class NewDeleteOnCloseOutputStream(private val path: String, private val uid: Int) : FileSystemAction<String>() {
    override fun run(context: EnclaveContext, isMail: Boolean): String {
        val outputStream = Files.newOutputStream(Paths.get(path), CREATE_NEW, WRITE, DELETE_ON_CLOSE)
        context.stateAs<State>().outputStreams[uid] = outputStream
        return outputStream.toString()
    }

    override fun resultSerializer(): KSerializer<String> = String.serializer()
}

@Serializable
class NewFileOutputStream(
    private val path: String,
    private val append: Boolean,
    private val uid: Int
) : FileSystemAction<String>() {
    override fun run(context: EnclaveContext, isMail: Boolean): String {
        val fos = FileOutputStream(path, append)
        context.stateAs<State>().outputStreams[uid] = fos
        return fos.toString()
    }

    override fun resultSerializer(): KSerializer<String> = String.serializer()
}

@Serializable
class NewInputStream(
    private val path: String,
    private val uid: Int,
    private val nioApi: Boolean
) : FileSystemAction<String>() {
    override fun run(context: EnclaveContext, isMail: Boolean): String {
        val fis = if (nioApi) Files.newInputStream(Paths.get(path), READ) else FileInputStream(path)
        context.stateAs<State>().inputStreams[uid] = fis
        return fis.toString()
    }

    override fun resultSerializer(): KSerializer<String> = String.serializer()
}

@Serializable
class ReadByteFromInputStream(private val uid: Int) : FileSystemAction<Int>() {
    override fun run(context: EnclaveContext, isMail: Boolean): Int {
        val inputStream = context.stateAs<State>().inputStreams.getValue(uid)
        return inputStream.read()
    }

    override fun resultSerializer(): KSerializer<Int> = Int.serializer()
}

@Serializable
class ReadBytesFromInputStream(private val uid: Int, val length: Int) : FileSystemAction<Int>() {
    override fun run(context: EnclaveContext, isMail: Boolean): Int {
        val inputStream = context.stateAs<State>().inputStreams.getValue(uid)
        return inputStream.read(ByteArray(length))
    }

    override fun resultSerializer(): KSerializer<Int> = Int.serializer()
}

@Serializable
class ReadAllBytesFromInputStream(private val uid: Int) : FileSystemAction<ByteArray>() {
    override fun run(context: EnclaveContext, isMail: Boolean): ByteArray {
        val inputStream = context.stateAs<State>().inputStreams.getValue(uid)
        return inputStream.readBytes()
    }

    override fun resultSerializer(): KSerializer<ByteArray> = ByteArraySerializer()
}

@Serializable
class IsInputStreamMarkSupported(private val uid: Int) : FileSystemAction<Boolean>() {
    override fun run(context: EnclaveContext, isMail: Boolean): Boolean {
        val inputStream = context.stateAs<State>().inputStreams.getValue(uid)
        return inputStream.markSupported()
    }

    override fun resultSerializer(): KSerializer<Boolean> = Boolean.serializer()
}

@Serializable
class CloseInputStream(private val uid: Int) : FileSystemAction<Unit>() {
    override fun run(context: EnclaveContext, isMail: Boolean) {
        val inputStream = context.stateAs<State>().inputStreams.getValue(uid)
        inputStream.close()
    }

    override fun resultSerializer(): KSerializer<Unit> = Unit.serializer()
}

@Serializable
class ResetInputStream(private val uid: Int) : FileSystemAction<Unit>() {
    override fun run(context: EnclaveContext, isMail: Boolean) {
        val inputStream = context.stateAs<State>().inputStreams.getValue(uid)
        inputStream.reset()
    }

    override fun resultSerializer(): KSerializer<Unit> = Unit.serializer()
}

@Serializable
class IsFileInputStreamFDValid(private val uid: Int) : FileSystemAction<Boolean>() {
    override fun run(context: EnclaveContext, isMail: Boolean): Boolean {
        val fis = context.stateAs<State>().inputStreams[uid] as FileInputStream
        return fis.fd.valid()
    }

    override fun resultSerializer(): KSerializer<Boolean> = Boolean.serializer()
}

@Serializable
class OpenUrlFileInputStream(private val path: String, private val uid: Int) : FileSystemAction<String>() {
    override fun run(context: EnclaveContext, isMail: Boolean): String {
        val inputStream = URL("file://$path").openStream()
        context.stateAs<State>().inputStreams[uid] = inputStream
        return inputStream.toString()
    }

    override fun resultSerializer(): KSerializer<String> = String.serializer()
}

@Serializable
class WriteByteToOuputStream(private val uid: Int, val byte: Int) : FileSystemAction<Unit>() {
    override fun run(context: EnclaveContext, isMail: Boolean) {
        val outputStream = context.stateAs<State>().outputStreams.getValue(uid)
        outputStream.write(byte)
    }

    override fun resultSerializer(): KSerializer<Unit> = Unit.serializer()
}

@Serializable
class WriteBytesToOuputStream(private val uid: Int, val bytes: ByteArray) : FileSystemAction<Unit>() {
    override fun run(context: EnclaveContext, isMail: Boolean) {
        val outputStream = context.stateAs<State>().outputStreams.getValue(uid)
        outputStream.write(bytes)
    }

    override fun resultSerializer(): KSerializer<Unit> = Unit.serializer()
}

@Serializable
class WriteOffsetBytesToOuputStream(
    private val uid: Int,
    private val bytes: ByteArray,
    private val offset: Int,
    private val length: Int
) : FileSystemAction<Unit>() {
    override fun run(context: EnclaveContext, isMail: Boolean) {
        val outputStream = context.stateAs<State>().outputStreams.getValue(uid)
        outputStream.write(bytes, offset, length)
    }

    override fun resultSerializer(): KSerializer<Unit> = Unit.serializer()
}

@Serializable
class CloseOuputStream(private val uid: Int) : FileSystemAction<Unit>() {
    override fun run(context: EnclaveContext, isMail: Boolean) {
        val outputStream = context.stateAs<State>().outputStreams.getValue(uid)
        outputStream.close()
    }

    override fun resultSerializer(): KSerializer<Unit> = Unit.serializer()
}

@Serializable
class NewDeleteOnCloseByteChannel(private val path: String, private val uid: Int) : FileSystemAction<String>() {
    override fun run(context: EnclaveContext, isMail: Boolean): String {
        val byteChannel = Files.newByteChannel(Paths.get(path), CREATE_NEW, WRITE, DELETE_ON_CLOSE)
        context.stateAs<State>().byteChannels[uid] = byteChannel
        return byteChannel.toString()
    }

    override fun resultSerializer(): KSerializer<String> = String.serializer()
}

@Serializable
class CloseByteChannel(private val uid: Int) : FileSystemAction<Unit>() {
    override fun run(context: EnclaveContext, isMail: Boolean) {
        val byteChannel = context.stateAs<State>().byteChannels.getValue(uid)
        byteChannel.close()
    }

    override fun resultSerializer(): KSerializer<Unit> = Unit.serializer()
}

@Serializable
class NewBufferedFileInputStream(private val path: String, private val uid: Int) : FileSystemAction<String>() {
    override fun run(context: EnclaveContext, isMail: Boolean): String {
        val bis = BufferedInputStream(FileInputStream(File(path)), 1000000)
        context.stateAs<State>().inputStreams[uid] = bis
        return bis.toString()
    }

    override fun resultSerializer(): KSerializer<String> = String.serializer()
}

@Serializable
class ReadAndWriteFiles(private val files: Int, private val parentDir: String) : FileSystemAction<List<String>>() {
    override fun run(context: EnclaveContext, isMail: Boolean): List<String> {
        repeat(files) { i ->
            Paths.get(parentDir, "test_file_$i.txt").writeText("Dummy text from file $i")
        }
        return (0 until files).map { i ->
            String(Paths.get(parentDir, "test_file_$i.txt").readBytes())
        }
    }

    override fun resultSerializer(): KSerializer<List<String>> = ListSerializer(String.serializer())
}

@Serializable
class WriteFilesConcurrently(private val files: Int, private val parentDir: String) : FileSystemAction<List<String>>() {
    override fun run(context: EnclaveContext, isMail: Boolean): List<String> {
        val futures = (0 until files).map { i ->
            threadWithFuture {
                Paths.get(parentDir, "test_file_$i.txt").writeText("Dummy text from file $i")
            }
        }

        return futures.mapIndexed { i, future ->
            future.join()
            String(Paths.get(parentDir, "test_file_$i.txt").readBytes())
        }
    }

    override fun resultSerializer(): KSerializer<List<String>> = ListSerializer(String.serializer())
}

@Serializable
class RandomAccessFileConcurrentWrites(private val threads: Int, private val parentDir: String) : FileSystemAction<String>() {
    override fun run(context: EnclaveContext, isMail: Boolean): String {
        val testFile = Paths.get(parentDir, "test_file.txt")
        RandomAccessFile(testFile.toFile(), "rws").use { raf ->
            (0 until threads).map { i ->
                threadWithFuture {
                    raf.write("Dummy text from file $i".toByteArray())
                }
            }.forEach { it.join() }
        }
        return String(testFile.readBytes())
    }

    override fun resultSerializer(): KSerializer<String> = String.serializer()
}

@Serializable
class ReadFiles(private val files: Int, private val parentDir: String) : FileSystemAction<List<String>>() {
    override fun run(context: EnclaveContext, isMail: Boolean): List<String> {
        return (0 until files).map { i ->
            String(Paths.get(parentDir, "test_file_$i.txt").readBytes())
        }
    }

    override fun resultSerializer(): KSerializer<List<String>> = ListSerializer(String.serializer())
}

@Serializable
class ReadAndWriteFilesToDefaultFileSystem(private val files: Int) : FileSystemAction<List<String>>() {
    override fun run(context: EnclaveContext, isMail: Boolean): List<String> {
<<<<<<< HEAD
        val fileSystem = FileSystems.getDefault();
=======
        val fileSystem = FileSystems.getDefault()
>>>>>>> 04aabdb0
        val path = fileSystem.getPath("/")
        repeat(files) { i ->
            path.resolve("test_file_$i.txt").writeText("Dummy text from file $i")
        }
        return (0 until files).map { i ->
            path.resolve("test_file_$i.txt").readText()
        }
    }

    override fun resultSerializer(): KSerializer<List<String>> = ListSerializer(String.serializer())
}<|MERGE_RESOLUTION|>--- conflicted
+++ resolved
@@ -11,22 +11,14 @@
 import java.io.*
 import java.net.URL
 import java.nio.channels.ByteChannel
-<<<<<<< HEAD
-import java.nio.file.FileSystem
-=======
->>>>>>> 04aabdb0
 import java.nio.file.FileSystems
 import java.nio.file.Files
 import java.nio.file.Paths
 import java.nio.file.StandardOpenOption.*
 import java.util.concurrent.ConcurrentHashMap
-<<<<<<< HEAD
-import kotlin.io.path.*
-=======
 import kotlin.io.path.readBytes
 import kotlin.io.path.readText
 import kotlin.io.path.writeText
->>>>>>> 04aabdb0
 
 @Serializable
 abstract class FileSystemAction<R> : EnclaveTestAction<R>() {
@@ -399,11 +391,7 @@
 @Serializable
 class ReadAndWriteFilesToDefaultFileSystem(private val files: Int) : FileSystemAction<List<String>>() {
     override fun run(context: EnclaveContext, isMail: Boolean): List<String> {
-<<<<<<< HEAD
-        val fileSystem = FileSystems.getDefault();
-=======
         val fileSystem = FileSystems.getDefault()
->>>>>>> 04aabdb0
         val path = fileSystem.getPath("/")
         repeat(files) { i ->
             path.resolve("test_file_$i.txt").writeText("Dummy text from file $i")
